import UIKit
import Sugar
import Brick

public class CarouselSpot: NSObject, Gridable {

  public static var views = ViewRegistry()
  public static var configure: ((view: UICollectionView) -> Void)?
  public static var defaultView: UIView.Type = CarouselSpotCell.self
<<<<<<< HEAD
  public static var defaultKind = "carousel"
  public private(set) var stateCache: SpotCache?
=======
  public static var defaultKind: StringConvertible = "carousel"
>>>>>>> f21571b1

  public var cachedViews = [String : SpotConfigurable]()

  public var component: Component {
    willSet(value) {
      #if os(iOS)
      pageControl.numberOfPages = Int(floor(CGFloat(component.items.count) / component.span))
      #endif
    }
  }

  public var index = 0

  #if os(iOS)
  public var paginate = false {
    willSet(newValue) {
      collectionView.pagingEnabled = newValue
    }
  }
  #endif

  public var pageIndicator: Bool = false {
    willSet(value) {
      if value {
        pageControl.currentPage = 1
        pageControl.width = backgroundView.frame.width
        collectionView.backgroundView?.addSubview(pageControl)
        layout.sectionInset.bottom = pageControl.height
      } else {
        pageControl.removeFromSuperview()
        layout.sectionInset.bottom = 0
      }
    }
  }

  public var configure: (SpotConfigurable -> Void)?

  public weak var carouselScrollDelegate: SpotsCarouselScrollDelegate?
  public weak var spotsDelegate: SpotsDelegate?

  public lazy var adapter: CollectionAdapter = CollectionAdapter(spot: self)
  public lazy var pageControl = UIPageControl().then {
    $0.frame.size.height = 22
    $0.pageIndicatorTintColor = UIColor.lightGrayColor()
    $0.currentPageIndicatorTintColor = UIColor.grayColor()
  }

  public lazy var layout = UICollectionViewFlowLayout().then {
    $0.scrollDirection = .Horizontal
  }

  public lazy var collectionView: UICollectionView = UICollectionView(frame: CGRectZero, collectionViewLayout: self.layout).then {
    $0.backgroundColor = UIColor.whiteColor()
    $0.dataSource = self.adapter
    $0.delegate = self.adapter
    $0.showsHorizontalScrollIndicator = false
    $0.backgroundView = self.backgroundView
  }

  public lazy var backgroundView = UIView()

  public required init(component: Component) {
    self.component = component
    super.init()
  }

  public convenience init(_ component: Component, top: CGFloat = 0, left: CGFloat = 0, bottom: CGFloat = 0, right: CGFloat = 0, itemSpacing: CGFloat = 0) {
    self.init(component: component)

    layout.sectionInset = UIEdgeInsetsMake(top, left, bottom, right)
    layout.minimumInteritemSpacing = itemSpacing
  }

  public func setup(size: CGSize) {
    collectionView.frame.size = size

    if collectionView.contentSize.height > 0 {
      collectionView.height = collectionView.contentSize.height
    } else {
      collectionView.height = component.items.first?.size.height ?? 0

      if collectionView.height > 0 {
        collectionView.height += layout.sectionInset.top + layout.sectionInset.bottom
      }
    }

    CarouselSpot.configure?(view: collectionView)

    guard pageIndicator else { return }
    pageControl.frame.origin.y = collectionView.height - pageControl.frame.size.height
  }
}

extension CarouselSpot: UIScrollViewDelegate {

  public func scrollViewWillEndDragging(scrollView: UIScrollView, withVelocity velocity: CGPoint, targetContentOffset: UnsafeMutablePointer<CGPoint>) {
    #if os(iOS)
    guard paginate else { return }
    #endif

    let pageWidth: CGFloat = collectionView.width - layout.sectionInset.right
     + layout.sectionInset.left + layout.minimumLineSpacing
    let currentOffset = scrollView.contentOffset.x
    let targetOffset = targetContentOffset.memory.x

    var newTargetOffset: CGFloat = targetOffset > currentOffset
      ? ceil(currentOffset / pageWidth) * pageWidth
      : floor(currentOffset / pageWidth) * pageWidth

    if newTargetOffset > scrollView.contentSize.width {
      newTargetOffset = scrollView.contentSize.width
    } else if newTargetOffset < 0 {
      newTargetOffset = 0
    }

    let index: Int = Int(floor(newTargetOffset * CGFloat(items.count) / scrollView.contentSize.width))

    if index >= 0 && index <= items.count {
      carouselScrollDelegate?.spotDidEndScrolling(self, item: items[index])
    }

    #if os(iOS)
    pageControl.currentPage = Int(floor(CGFloat(index) / component.span))
    #endif
  }

  public func scrollTo(predicate: (ViewModel) -> Bool) {
    if let index = items.indexOf(predicate) {
      let pageWidth: CGFloat = collectionView.width - layout.sectionInset.right
        + layout.sectionInset.left + layout.minimumLineSpacing

      collectionView.setContentOffset(CGPoint(x: pageWidth * CGFloat(index), y:0), animated: true)
    }
  }
}

extension CarouselSpot {

  public func sizeForItemAt(indexPath: NSIndexPath) -> CGSize {
    var width = component.span > 0
      ? collectionView.width / CGFloat(component.span)
      : collectionView.width

    width -= layout.sectionInset.left
    width -= collectionView.contentInset.left + collectionView.contentInset.right

    component.items[indexPath.item].size.width = width

    return CGSize(
      width: ceil(component.items[indexPath.item].size.width),
      height: ceil(component.items[indexPath.item].size.height))
  }
}<|MERGE_RESOLUTION|>--- conflicted
+++ resolved
@@ -7,14 +7,10 @@
   public static var views = ViewRegistry()
   public static var configure: ((view: UICollectionView) -> Void)?
   public static var defaultView: UIView.Type = CarouselSpotCell.self
-<<<<<<< HEAD
-  public static var defaultKind = "carousel"
-  public private(set) var stateCache: SpotCache?
-=======
   public static var defaultKind: StringConvertible = "carousel"
->>>>>>> f21571b1
 
   public var cachedViews = [String : SpotConfigurable]()
+  public private(set) var stateCache: SpotCache?
 
   public var component: Component {
     willSet(value) {
