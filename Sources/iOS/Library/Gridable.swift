--- conflicted
+++ resolved
@@ -305,14 +305,10 @@
     }
 
     let width = item(indexPath).size.width - collectionView.contentInset.left - layout.sectionInset.left - layout.sectionInset.right
-<<<<<<< HEAD
 
     // Never return a negative width
     guard width > -1 else { return CGSizeZero }
 
-=======
-    
->>>>>>> 23c666a4
     return CGSize(
       width: floor(width),
       height: ceil(item(indexPath).size.height))
