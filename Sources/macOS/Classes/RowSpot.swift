// swiftlint:disable weak_delegate

import Cocoa

open class RowSpot: NSObject, Gridable {

  /// Return collection view as a scroll view
  ///
  /// - returns: UIScrollView: Returns a UICollectionView as a UIScrollView
  open var view: ScrollView {
    return scrollView
  }

  public static var layout: Layout = Layout(span: 1.0)

  /// Child spots
  public var compositeSpots: [CompositeSpot] = []

  /// An enum layout type
  ///
  /// - Grid: Resolves to NSCollectionViewGridLayout
  /// - Left: Resolves to CollectionViewLeftLayout
  /// - Flow: Resolves to NSCollectionViewFlowLayout
  public enum LayoutType: String {
    case grid
    case left
    case flow
  }

  public struct Key {
    /// The key for minimum interitem spacing
    public static let minimumInteritemSpacing = "item-spacing"
    /// The key for minimum line spacing
    public static let minimumLineSpacing = "line-spacing"
    /// The key for title left margin
    public static let titleLeftMargin = "title-left-margin"
    /// The key for title font size
    public static let titleFontSize = "title-font-size"
    /// The key for layout
    public static let layout = "layout"
    /// The key for grid layout maximum item width
    public static let gridLayoutMaximumItemWidth = "item-width-max"
    /// The key for grid layout maximum item height
    public static let gridLayoutMaximumItemHeight = "item-height-max"
    /// The key for grid layout minimum item width
    public static let gridLayoutMinimumItemWidth = "item-min-width"
    /// The key for grid layout minimum item height
    public static let gridLayoutMinimumItemHeight = "item-min-height"
  }

  public struct Default {

    public struct Flow {
      /// Default minimum interitem spacing
      public static var minimumInteritemSpacing: CGFloat = 0.0
      /// Default minimum line spacing
      public static var minimumLineSpacing: CGFloat = 0.0
    }

    /// Default title font size
    public static var titleFontSize: CGFloat = 18.0
    /// Default left inset of the title
    public static var titleLeftInset: CGFloat = 0.0
    /// Default top inset of the title
    public static var titleTopInset: CGFloat = 10.0
    /// Default layout
    public static var defaultLayout: String = LayoutType.flow.rawValue
    /// Default grid layout maximum item width
    public static var gridLayoutMaximumItemWidth = 120
    /// Default grid layout maximum item height
    public static var gridLayoutMaximumItemHeight = 120
    /// Default grid layout minimum item width
    public static var gridLayoutMinimumItemWidth = 80
    /// Default grid layout minimum item height
    public static var gridLayoutMinimumItemHeight = 80
    /// Default top section inset
    public static var sectionInsetTop: CGFloat = 0.0
    /// Default left section inset
    public static var sectionInsetLeft: CGFloat = 0.0
    /// Default right section inset
    public static var sectionInsetRight: CGFloat = 0.0
    /// Default bottom section inset
    public static var sectionInsetBottom: CGFloat = 0.0
  }

  /// A Registry struct that contains all register components, used for resolving what UI component to use
  open static var views = Registry()
  open static var grids = GridRegistry()
  open static var configure: ((_ view: NSCollectionView) -> Void)?
  open static var defaultView: View.Type = NSView.self
  open static var defaultGrid: NSCollectionViewItem.Type = NSCollectionViewItem.self
  open static var defaultKind: StringConvertible = LayoutType.grid.rawValue

  open weak var delegate: SpotsDelegate?

<<<<<<< HEAD
  open var component: Component
  open var configure: ((ContentConfigurable) -> Void)? {
=======
  open var component: ComponentModel
  open var configure: ((ItemConfigurable) -> Void)? {
>>>>>>> 62e12149
    didSet {
      guard let configure = configure else { return }
      for case let cell as ContentConfigurable in collectionView.visibleItems() {
        configure(cell)
      }
    }
  }

  open fileprivate(set) var stateCache: StateCache?

  open var layout: NSCollectionViewLayout

  open lazy var titleView: NSTextField = {
    let titleView = NSTextField()
    titleView.isEditable = false
    titleView.isSelectable = false
    titleView.isBezeled = false
    titleView.textColor = NSColor.gray
    titleView.drawsBackground = false

    return titleView
  }()

  open lazy var scrollView: ScrollView = {
    let scrollView = ScrollView()
    let view = NSView()
    scrollView.documentView = view

    return scrollView
  }()

  open var collectionView: CollectionView

  lazy var lineView: NSView = {
    let lineView = NSView()
    lineView.frame.size.height = 1
    lineView.wantsLayer = true
    lineView.layer?.backgroundColor = NSColor.gray.withAlphaComponent(0.2).cgColor

    return lineView
  }()

  public var userInterface: UserInterface?
  var spotDataSource: DataSource?
  var spotDelegate: Delegate?

  /**
   A required initializer for creating a RowSpot

   - parameter component: A component struct
   */
  public required init(component: ComponentModel) {
    self.component = component

    if self.component.layout == nil {
      self.component.layout = type(of: self).layout
    }

    self.collectionView = CollectionView()
    self.layout = RowSpot.setupLayout(component)
    super.init()
    self.userInterface = collectionView
    self.component.layout?.configure(spot: self)
    self.spotDataSource = DataSource(spot: self)
    self.spotDelegate = Delegate(spot: self)

    if component.kind.isEmpty {
      self.component.kind = ComponentModel.Kind.grid.string
    }

    registerDefault(view: RowSpotItem.self)
    registerComposite(view: GridComposite.self)
    registerAndPrepare()
    setupCollectionView()
    scrollView.addSubview(titleView)
    scrollView.addSubview(lineView)
    scrollView.contentView.addSubview(collectionView)

    if let layout = layout as? NSCollectionViewFlowLayout, !component.title.isEmpty {
      configureTitleView(layout.sectionInset)
    }
  }

  /**
   A convenience init for initializing a RowSpot with a title and a kind

   - parameter title: A string that is used as a title for the RowSpot
   - parameter kind:  An identifier to determine which kind should be set on the ComponentModel
   */
  public convenience init(title: String = "", kind: String? = nil) {
    self.init(component: ComponentModel(title: title, kind: kind ?? RowSpot.defaultKind.string))
  }

  /**
   A convenience init for initializing a RowSpot

   - parameter cacheKey: A cache key
   */
  public convenience init(cacheKey: String) {
    let stateCache = StateCache(key: cacheKey)

    self.init(component: ComponentModel(stateCache.load()))
    self.stateCache = stateCache
  }

  deinit {
    collectionView.delegate = nil
    collectionView.dataSource = nil
    spotDataSource = nil
    spotDelegate = nil
    userInterface = nil
  }

  /**
   A private method for configuring the layout for the collection view

   - parameter component: The component for the RowSpot

   - returns: A NSCollectionView layout determined by the ComponentModel
   */
  fileprivate static func setupLayout(_ component: ComponentModel) -> NSCollectionViewLayout {
    let layout: NSCollectionViewLayout

    switch LayoutType(rawValue: component.meta(Key.layout, Default.defaultLayout)) ?? LayoutType.flow {
    case .grid:
      let gridLayout = NSCollectionViewGridLayout()

      gridLayout.maximumItemSize = CGSize(width: component.meta(Key.gridLayoutMaximumItemWidth, Default.gridLayoutMaximumItemWidth),
                                          height: component.meta(Key.gridLayoutMaximumItemHeight, Default.gridLayoutMaximumItemHeight))
      gridLayout.minimumItemSize = CGSize(width: component.meta(Key.gridLayoutMinimumItemWidth, Default.gridLayoutMinimumItemWidth),
                                          height: component.meta(Key.gridLayoutMinimumItemHeight, Default.gridLayoutMinimumItemHeight))
      layout = gridLayout
    case .left:
      let leftLayout = CollectionViewLeftLayout()
      layout = leftLayout
    default:
      let flowLayout = NSCollectionViewFlowLayout()
      flowLayout.scrollDirection = .vertical
      layout = flowLayout
    }

    return layout
  }

  /**
   Configure delegate, data source and layout for collection view
   */
  open func setupCollectionView() {
    collectionView.backgroundColors = [NSColor.clear]
    collectionView.isSelectable = true
    collectionView.allowsMultipleSelection = false
    collectionView.allowsEmptySelection = true
    collectionView.layer = CALayer()
    collectionView.wantsLayer = true
    collectionView.dataSource = spotDataSource
    collectionView.delegate = spotDelegate
    collectionView.collectionViewLayout = layout
  }

  /**
   Layout with size

   - parameter size: A CGSize from the RowSpot superview
   */
  open func layout(_ size: CGSize) {
    layout.prepareForTransition(to: layout)

    var layoutInsets = EdgeInsets()
    if let layout = layout as? NSCollectionViewFlowLayout {
      layout.sectionInset.top = component.meta(GridableMeta.Key.sectionInsetTop, Default.sectionInsetTop) + titleView.frame.size.height + 8
      layoutInsets = layout.sectionInset
    }

    var layoutHeight = layout.collectionViewContentSize.height + layoutInsets.top + layoutInsets.bottom

    if component.items.isEmpty {
      layoutHeight = size.height + layoutInsets.top + layoutInsets.bottom
    }

    scrollView.frame.size.width = size.width - layoutInsets.right
    scrollView.frame.size.height = layoutHeight
    collectionView.frame.size.height = scrollView.frame.size.height - layoutInsets.top + layoutInsets.bottom
    collectionView.frame.size.width = size.width - layoutInsets.right

    RowSpot.configure?(collectionView)

    if !component.title.isEmpty {
      configureTitleView(layoutInsets)
    }
  }

  /**
   Perform setup with size

   - parameter size: A CGSize from the RowSpot superview
   */
  open func setup(_ size: CGSize) {
    var size = size
    size.height = layout.collectionViewContentSize.height
    layout(size)
  }

  /**
   A private setup method for configuring the title view

   - parameter layoutInsets: EdgeInsets used to configure the title and line view size and origin
   */
  fileprivate func configureTitleView(_ layoutInsets: EdgeInsets) {
    titleView.stringValue = component.title
    titleView.font = NSFont.systemFont(ofSize: component.meta(Key.titleFontSize, Default.titleFontSize))
    titleView.sizeToFit()
    titleView.frame.size.width = collectionView.frame.width - layoutInsets.right - layoutInsets.left
    lineView.frame.size.width = scrollView.frame.size.width - (component.meta(Key.titleLeftMargin, Default.titleLeftInset) * 2)
    lineView.frame.origin.x = component.meta(Key.titleLeftMargin, Default.titleLeftInset)
    titleView.frame.origin.x = layoutInsets.left
    titleView.frame.origin.x = component.meta(Key.titleLeftMargin, titleView.frame.origin.x)
    titleView.frame.origin.y = titleView.frame.size.height / 2
    lineView.frame.origin.y = titleView.frame.maxY + 8
  }
}<|MERGE_RESOLUTION|>--- conflicted
+++ resolved
@@ -93,13 +93,8 @@
 
   open weak var delegate: SpotsDelegate?
 
-<<<<<<< HEAD
-  open var component: Component
+  open var component: ComponentModel
   open var configure: ((ContentConfigurable) -> Void)? {
-=======
-  open var component: ComponentModel
-  open var configure: ((ItemConfigurable) -> Void)? {
->>>>>>> 62e12149
     didSet {
       guard let configure = configure else { return }
       for case let cell as ContentConfigurable in collectionView.visibleItems() {
