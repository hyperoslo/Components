#if os(OSX)
  import Cocoa
#else
  import UIKit
#endif

/// A class protocol that is used for all components inside of Controller
public protocol Spotable: class {

  #if !os(OSX)
  static var headers: Registry { get set }
  #endif
  static var views: Registry { get set }
  static var layout: Layout { get set }

  /// Child spots
  var compositeSpots: [CompositeSpot] { get set }

  #if !os(OSX)
    /// A SpotsFocusDelegate object
    weak var focusDelegate: SpotsFocusDelegate? { get set }
  #endif

  /// A SpotsDelegate object
  weak var delegate: SpotsDelegate? { get set }

  /// The index of a Spotable object
  var index: Int { get }
  /// A computed value for the size of the Spotable object
  var computedHeight: CGFloat { get }
  /// The component of a Spotable object
<<<<<<< HEAD
  var component: Component { get set }
  /// A configuration closure for a ContentConfigurable object
  var configure: ((ContentConfigurable) -> Void)? { get set }
=======
  var component: ComponentModel { get set }
  /// A configuration closure for a ItemConfigurable object
  var configure: ((ItemConfigurable) -> Void)? { get set }
>>>>>>> 62e12149
  /// A cache for a Spotable object
  var stateCache: StateCache? { get }
  /// Indicator to calculate the height based on content
  var usesDynamicHeight: Bool { get }
  /// The user interface that will be used to represent the spotable object.
  var userInterface: UserInterface? { get }
  /// Return a Spotable object as a UIScrollView
  var view: ScrollView { get }

  #if os(OSX)
    /// The current responder for the Spotable object, only available on macOS.
    var responder: NSResponder { get }
    /// The next responder for the Spotable object, only available on macOS.
    var nextResponder: NSResponder? { get set }
  #endif

  /// Initialize a Spotable object with a ComponentModel.
  ///
  /// - parameter component: The component that the Spotable object should be initialized with.
  ///
  /// - returns: An initialized Spotable object.
  init(component: ComponentModel)

  /// Setup Spotable object with size
  func setup(_ size: CGSize)

  func ui<T>(at index: Int) -> T?

  /// Append item to collection with animation
  ///
  /// - parameter item: The view model that you want to append.
  /// - parameter animation:  The animation that should be used (currently not in use).
  /// - parameter completion: A completion closure that is executed in the main queue.
  func append(_ item: Item, withAnimation animation: Animation, completion: Completion)

  /// Append a collection of items to collection with animation
  ///
  /// - parameter items:      A collection of view models that you want to insert
  /// - parameter animation:  The animation that should be used (currently not in use)
  /// - parameter completion: A completion closure that is executed in the main queue.
  func append(_ items: [Item], withAnimation animation: Animation, completion: Completion)

  /// Insert item into collection at index.
  ///
  /// - parameter item:       The view model that you want to insert.
  /// - parameter index:      The index where the new Item should be inserted.
  /// - parameter animation:  A Animation that is used when performing the mutation (currently not in use).
  /// - parameter completion: A completion closure that is executed in the main queue.
  func insert(_ item: Item, index: Int, withAnimation animation: Animation, completion: Completion)

  /// Prepend a collection items to the collection with animation
  ///
  /// - parameter items:      A collection of view model that you want to prepend
  /// - parameter animation:  A Animation that is used when performing the mutation (currently not in use)
  /// - parameter completion: A completion closure that is executed in the main queue.
  func prepend(_ items: [Item], withAnimation animation: Animation, completion: Completion)

  /// Delete item from collection with animation
  ///
  /// - parameter item:       The view model that you want to remove.
  /// - parameter animation:  The animation that should be used (currently not in use).
  /// - parameter completion: A completion closure that is executed in the main queue.
  func delete(_ item: Item, withAnimation animation: Animation, completion: Completion)

  /// Delete items from collection with animation
  ///
  /// - parameter items:      A collection of view models that you want to delete.
  /// - parameter animation:  The animation that should be used (currently not in use).
  /// - parameter completion: A completion closure that is executed in the main queue.
  func delete(_ item: [Item], withAnimation animation: Animation, completion: Completion)

  /// Delete item at index with animation
  ///
  /// - parameter index:      The index of the view model that you want to remove.
  /// - parameter animation:  The animation that should be used (currently not in use).
  /// - parameter completion: A completion closure that is executed in the main queue when the view model has been removed.
  func delete(_ index: Int, withAnimation animation: Animation, completion: Completion)

  /// Delete a collection
  ///
  /// - parameter indexes:    An array of indexes that you want to remove.
  /// - parameter animation:  The animation that should be used (currently not in use).
  /// - parameter completion: A completion closure that is executed in the main queue when the view model has been removed.
  func delete(_ indexes: [Int], withAnimation animation: Animation, completion: Completion)

  /// Update item at index with new item.
  ///
  /// - parameter item:       The new update view model that you want to update at an index.
  /// - parameter index:      The index of the view model, defaults to 0.
  /// - parameter animation:  A Animation that is used when performing the mutation (currently not in use).
  /// - parameter completion: A completion closure that is executed in the main queue when the view model has been removed.
  func update(_ item: Item, index: Int, withAnimation animation: Animation, completion: Completion)

  /// Reloads a spot only if it changes
  ///
  /// - parameter items:      A collection of Items
  /// - parameter animation:  The animation that should be used (only works for Listable objects)
  /// - parameter completion: A completion closure that is performed when all mutations are performed
  func reloadIfNeeded(_ items: [Item], withAnimation animation: Animation, completion: Completion)

  /// Reload spot with ItemChanges.
  ///
  /// - parameter changes:          A collection of changes: inserations, updates, reloads, deletions and updated children.
  /// - parameter animation:        A Animation that is used when performing the mutation.
  /// - parameter updateDataSource: A closure to update your data source.
  /// - parameter completion:       A completion closure that runs when your updates are done.
  func reloadIfNeeded(_ changes: ItemChanges, withAnimation animation: Animation, updateDataSource: () -> Void, completion: Completion)

  /// Reload with indexes
  ///
  /// - parameter indexes:    An array of integers that you want to reload, default is nil.
  /// - parameter animation:  Perform reload animation.
  /// - parameter completion: A completion closure that is executed in the main queue when the view model has been reloaded.
  func reload(_ indexes: [Int]?, withAnimation animation: Animation, completion: Completion)

  /// Layout using size
  /// - parameter size: A CGSize to set the width of the UI view
  ///
  func layout(_ size: CGSize)

  /// Perform internal preperations for a Spotable object
  func register()

  /// Scroll to Item matching predicate
  ///
  /// - parameter includeElement: A filter predicate to find a view model
  ///
  /// - returns: A calculate CGFloat based on what the includeElement matches
  func scrollTo(_ includeElement: (Item) -> Bool) -> CGFloat

  func sizeForItem(at indexPath: IndexPath) -> CGSize

  #if os(OSX)
  /// Unselect any selected views inside of the spotable object.
  func deselect()
  #endif

  func beforeUpdate()
  func afterUpdate()
  func configure(with layout: Layout)
}<|MERGE_RESOLUTION|>--- conflicted
+++ resolved
@@ -29,15 +29,9 @@
   /// A computed value for the size of the Spotable object
   var computedHeight: CGFloat { get }
   /// The component of a Spotable object
-<<<<<<< HEAD
-  var component: Component { get set }
+  var component: ComponentModel { get set }
   /// A configuration closure for a ContentConfigurable object
   var configure: ((ContentConfigurable) -> Void)? { get set }
-=======
-  var component: ComponentModel { get set }
-  /// A configuration closure for a ItemConfigurable object
-  var configure: ((ItemConfigurable) -> Void)? { get set }
->>>>>>> 62e12149
   /// A cache for a Spotable object
   var stateCache: StateCache? { get }
   /// Indicator to calculate the height based on content
