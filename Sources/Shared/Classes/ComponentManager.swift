--- conflicted
+++ resolved
@@ -18,13 +18,9 @@
   let diffManager: DiffManager
   let configuration: Configuration
 
-<<<<<<< HEAD
   init(itemManager: ItemManager = .init(),
        diffManager: DiffManager = .init(),
        configuration: Configuration) {
-=======
-  init(itemManager: ItemManager = .init(), diffManager: DiffManager = .init(), configuration: Configuration) {
->>>>>>> d913f0ef
     self.configuration = configuration
     self.itemManager = itemManager
     self.diffManager = diffManager
