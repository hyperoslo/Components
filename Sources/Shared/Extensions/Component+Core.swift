--- conflicted
+++ resolved
@@ -326,7 +326,6 @@
     }
 
     let components: [Component] = Parser.parse(item)
-<<<<<<< HEAD
     var size = view.frame.size
 
     if let layout = model.layout, layout.span > 0.0 {
@@ -335,19 +334,12 @@
     }
 
     size.width = round(size.width)
-=======
-    let size = view.frame.size
->>>>>>> b74b426d
 
     components.forEach { component in
       let compositeSpot = CompositeComponent(component: component,
                                              itemIndex: item.index)
       compositeSpot.component.parentComponent = self
       compositeSpot.component.setup(with: size)
-<<<<<<< HEAD
-      compositeSpot.component.view.frame.origin.y = height
-=======
->>>>>>> b74b426d
 
       #if !os(OSX)
         /// Disable scrolling for listable objects
@@ -356,11 +348,6 @@
 
       height += compositeSpot.component.computedHeight
 
-<<<<<<< HEAD
-      height += compositeSpot.component.view.frame.size.height
-
-=======
->>>>>>> b74b426d
       if clean {
         compositeComponents.append(compositeSpot)
       }
