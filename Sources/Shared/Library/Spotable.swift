--- conflicted
+++ resolved
@@ -176,15 +176,11 @@
    - Returns: A ViewModel at found at the index
    */
   public func item(indexPath: NSIndexPath) -> ViewModel? {
-<<<<<<< HEAD
-    #if os(iOS)
+    #if os(OSX)
+      return component.items[indexPath.item]
+    #else
       return component.items[indexPath.row]
-    #else
-      return component.items[indexPath.item]
     #endif
-=======
-    return item(indexPath.row)
->>>>>>> 58f5f183
   }
 
   /**
@@ -322,11 +318,7 @@
 
   func reuseIdentifierForItem(index: Int) -> String {
     guard let viewModel = item(index) else { return self.dynamicType.defaultKind.string }
-<<<<<<< HEAD
-
-=======
-    
->>>>>>> 58f5f183
+
     if self.dynamicType.views.storage[viewModel.kind] != nil {
       return viewModel.kind
     } else if self.dynamicType.views.storage[component.kind] != nil {
