import UIKit
import GoldenRetriever
import Sugar

public class GridSpot: NSObject, Spotable {

<<<<<<< HEAD
  static var cells = [String: UICollectionViewCell.Type]()
  let cellPrefix = "GridSpotCell"
  var component: Component
  weak var sizeDelegate: SpotSizeDelegate?
=======
  public static var cells = [String: UICollectionViewCell.Type]()

  public var component: Component
  public weak var sizeDelegate: SpotSizeDelegate?
>>>>>>> e7615cfa

  public lazy var flowLayout: UICollectionViewFlowLayout = {
    let size = UIScreen.mainScreen().bounds.width / CGFloat(self.component.span)
    let layout = UICollectionViewFlowLayout()
    layout.minimumLineSpacing = 0
    layout.minimumInteritemSpacing = 0

    return layout
    }()

  public lazy var collectionView: UICollectionView = { [unowned self] in
    let collectionView = UICollectionView(frame: CGRectZero, collectionViewLayout: self.flowLayout)
    collectionView.frame.size.width = UIScreen.mainScreen().bounds.width
    collectionView.dataSource = self
    collectionView.backgroundColor = UIColor.whiteColor()
    collectionView.delegate = self

    return collectionView
    }()

  public required init(component: Component) {
    self.component = component
    super.init()
    for item in component.items {
<<<<<<< HEAD
      let componentCellClass = GridSpot.cells[item.type.capitalizedString] ?? GridSpotCell.self
      self.collectionView.registerClass(componentCellClass, forCellWithReuseIdentifier: "\(cellPrefix)\(item.type.capitalizedString)")
    }
  }

  func render() -> UIView {
    collectionView.collectionViewLayout.invalidateLayout()
=======
      let componentCellClass = GridSpot.cells[item.kind] ?? UICollectionViewCell.self
      self.collectionView.registerClass(componentCellClass, forCellWithReuseIdentifier: "GridCell\(item.kind)")
    }
  }

  public func render() -> UIView {
>>>>>>> e7615cfa
    collectionView.frame.size.height = flowLayout.collectionViewContentSize().height
    return collectionView
  }

<<<<<<< HEAD
  func layout(size: CGSize) {
=======
  public func layout(size: CGSize) {
    let newSize = size.width / CGFloat(self.component.span)
    flowLayout.itemSize = CGSize(width: floor(newSize), height: 88)
>>>>>>> e7615cfa
    collectionView.frame.size.width = size.width
    collectionView.collectionViewLayout.invalidateLayout()
  }
}

extension GridSpot: UICollectionViewDelegateFlowLayout {

  func collectionView(collectionView: UICollectionView, layout collectionViewLayout: UICollectionViewLayout, sizeForItemAtIndexPath indexPath: NSIndexPath) -> CGSize {
    collectionView.collectionViewLayout.invalidateLayout()
    
    let height: CGFloat = 88
    let newSize = collectionView.frame.width / CGFloat(self.component.span)

    return CGSize(width: floor(newSize), height: height)
  }
}

extension GridSpot: UICollectionViewDataSource {

  public func collectionView(collectionView: UICollectionView, numberOfItemsInSection section: Int) -> Int {
    return component.items.count
  }

  public func collectionView(collectionView: UICollectionView, cellForItemAtIndexPath indexPath: NSIndexPath) -> UICollectionViewCell {
    let item = component.items[indexPath.item]

<<<<<<< HEAD
    let cell = collectionView.dequeueReusableCellWithReuseIdentifier("\(cellPrefix)\(item.type.capitalizedString)", forIndexPath: indexPath)
=======
    let cell = collectionView.dequeueReusableCellWithReuseIdentifier("GridCell\(item.kind)", forIndexPath: indexPath)

    for view in cell.contentView.subviews { view.removeFromSuperview() }

    if item.image != "" {
      let resource = item.image
      let fido = GoldenRetriever()
      let qualityOfServiceClass = QOS_CLASS_BACKGROUND
      let backgroundQueue = dispatch_get_global_queue(qualityOfServiceClass, 0)

      dispatch(backgroundQueue) {
        fido.fetch(resource) { data, error in
          guard let data = data else { return }
          let image = UIImage(data: data)
          dispatch {
            cell.backgroundColor = UIColor(patternImage: image!)
          }
        }
      }
    } else {
      cell.backgroundColor = UIColor.lightGrayColor()
    }
>>>>>>> e7615cfa

    if let grid = cell as? Gridable {
      grid.configure(item)
    }

    return cell
  }
}<|MERGE_RESOLUTION|>--- conflicted
+++ resolved
@@ -4,17 +4,10 @@
 
 public class GridSpot: NSObject, Spotable {
 
-<<<<<<< HEAD
-  static var cells = [String: UICollectionViewCell.Type]()
+  public static var cells = [String: UICollectionViewCell.Type]()
   let cellPrefix = "GridSpotCell"
-  var component: Component
-  weak var sizeDelegate: SpotSizeDelegate?
-=======
-  public static var cells = [String: UICollectionViewCell.Type]()
-
   public var component: Component
   public weak var sizeDelegate: SpotSizeDelegate?
->>>>>>> e7615cfa
 
   public lazy var flowLayout: UICollectionViewFlowLayout = {
     let size = UIScreen.mainScreen().bounds.width / CGFloat(self.component.span)
@@ -39,33 +32,17 @@
     self.component = component
     super.init()
     for item in component.items {
-<<<<<<< HEAD
-      let componentCellClass = GridSpot.cells[item.type.capitalizedString] ?? GridSpotCell.self
+      let componentCellClass = GridSpot.cells[item.kind] ?? UICollectionViewCell.self
       self.collectionView.registerClass(componentCellClass, forCellWithReuseIdentifier: "\(cellPrefix)\(item.type.capitalizedString)")
     }
   }
 
-  func render() -> UIView {
-    collectionView.collectionViewLayout.invalidateLayout()
-=======
-      let componentCellClass = GridSpot.cells[item.kind] ?? UICollectionViewCell.self
-      self.collectionView.registerClass(componentCellClass, forCellWithReuseIdentifier: "GridCell\(item.kind)")
-    }
-  }
-
   public func render() -> UIView {
->>>>>>> e7615cfa
     collectionView.frame.size.height = flowLayout.collectionViewContentSize().height
     return collectionView
   }
 
-<<<<<<< HEAD
   func layout(size: CGSize) {
-=======
-  public func layout(size: CGSize) {
-    let newSize = size.width / CGFloat(self.component.span)
-    flowLayout.itemSize = CGSize(width: floor(newSize), height: 88)
->>>>>>> e7615cfa
     collectionView.frame.size.width = size.width
     collectionView.collectionViewLayout.invalidateLayout()
   }
@@ -91,33 +68,7 @@
 
   public func collectionView(collectionView: UICollectionView, cellForItemAtIndexPath indexPath: NSIndexPath) -> UICollectionViewCell {
     let item = component.items[indexPath.item]
-
-<<<<<<< HEAD
     let cell = collectionView.dequeueReusableCellWithReuseIdentifier("\(cellPrefix)\(item.type.capitalizedString)", forIndexPath: indexPath)
-=======
-    let cell = collectionView.dequeueReusableCellWithReuseIdentifier("GridCell\(item.kind)", forIndexPath: indexPath)
-
-    for view in cell.contentView.subviews { view.removeFromSuperview() }
-
-    if item.image != "" {
-      let resource = item.image
-      let fido = GoldenRetriever()
-      let qualityOfServiceClass = QOS_CLASS_BACKGROUND
-      let backgroundQueue = dispatch_get_global_queue(qualityOfServiceClass, 0)
-
-      dispatch(backgroundQueue) {
-        fido.fetch(resource) { data, error in
-          guard let data = data else { return }
-          let image = UIImage(data: data)
-          dispatch {
-            cell.backgroundColor = UIColor(patternImage: image!)
-          }
-        }
-      }
-    } else {
-      cell.backgroundColor = UIColor.lightGrayColor()
-    }
->>>>>>> e7615cfa
 
     if let grid = cell as? Gridable {
       grid.configure(item)
