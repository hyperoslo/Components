import UIKit
import Spots
import Compass
import Sugar
import Keychain
import Cache

let keychainAccount = "spots-accessToken"
var username: String? {
set(value) {
  NSUserDefaults.standardUserDefaults().setValue(value, forKey: "username")
  NSUserDefaults.standardUserDefaults().synchronize()
}
get {
  return NSUserDefaults.standardUserDefaults().valueForKey("username") as? String
}
}

@UIApplicationMain
class AppDelegate: UIResponder, UIApplicationDelegate {

  var window: UIWindow?
  lazy var cache = Cache<SPTSession>(name: "Spotify")

  lazy var mainController: MainController = MainController()

  lazy var authController: UINavigationController = {
    let controller = AuthController(spots: [ListSpot(component:
      Component(items:
        [ListItem(title: "Auth", action: "auth", kind: "playlist", size: CGSize(width: 120, height: 88))])
      )
      ])
    let navigationController = UINavigationController(rootViewController: controller)

    controller.title = "Spotify".uppercaseString

    return navigationController
  }()

  let configurators: [Configurator.Type] = [
    SpotifyConfigurator.self,
    CompassConfigurator.self,
    SpotsConfigurator.self
  ]

  var session: SPTSession? {
    didSet {
      guard let session = session else { return }
      player.loginWithSession(session, callback: { (error) -> Void in
        if let error = error {
          print(error)
        }
      })
    }
  }

  lazy var player: SPTAudioStreamingController = {
    let player = SPTAudioStreamingController(clientId: SPTAuth.defaultInstance().clientID)
    player.playbackDelegate = self

    return player
  }()

  func application(application: UIApplication, didFinishLaunchingWithOptions launchOptions: [NSObject: AnyObject]?) -> Bool {
    configurators.forEach { $0.configure() }
    window = UIWindow(frame: UIScreen.mainScreen().bounds)

    window?.rootViewController = authController

    cache.object("session") { (session: SPTSession?) -> Void in
      dispatch {
        if let session = session {
          self.session = session
          self.window?.rootViewController = self.mainController
        }
      }
    }

    applyStyles()

    window?.makeKeyAndVisible()

    return true
  }

  func applyStyles() {
    UIApplication.sharedApplication().statusBarStyle = .LightContent

    let navigationBar = UINavigationBar.appearance()
    navigationBar.barTintColor = UIColor(red:0.000, green:0.000, blue:0.000, alpha: 1)
    navigationBar.tintColor = UIColor(red:1.000, green:1.000, blue:1.000, alpha: 1)
    navigationBar.shadowImage = UIImage()
    navigationBar.titleTextAttributes = [
      NSForegroundColorAttributeName: UIColor(red:1.000, green:1.000, blue:1.000, alpha: 1)
    ]
  }

  func application(app: UIApplication,
    openURL url: NSURL,
    options: [String : AnyObject]) -> Bool {
<<<<<<< HEAD
      if session == nil {
        return PreLoginRouter().navigate(url, navigationController: authController)
=======

      return Compass.parse(url) { route, arguments in
        switch route {
        case "auth":
          UIApplication.sharedApplication().openURL(SPTAuth.defaultInstance().loginURL)
        case "callback":
          if let accessToken = arguments["access_token"] {
            Keychain.setPassword(accessToken, forAccount: keychainAccount)

            SPTUser.requestCurrentUserWithAccessToken(accessToken, callback: { (error, user) -> Void in

              if let error = error {
                print(error)
              }

              username = user.canonicalUserName

              SPTAuth.defaultInstance().handleAuthCallbackWithTriggeredAuthURL(url, callback: { (error, session) -> Void in
                self.session = session
                self.cache.add("session", object: session)
              })
            })

            self.window?.rootViewController = self.mainController
          }
        case "playlists":
          let controller = PlaylistController(playlistID: nil)
          controller.title = "Playlists"
          self.mainController.pushViewController(controller, animated: true)
        case "playlist:{uri}":
          if let playlist = arguments["uri"] {
            let controller = PlaylistController(playlistID: playlist)
            self.mainController.pushViewController(controller, animated: true)
          }
        case "play:{uri}:{track}":
          if let playlist = arguments["uri"],
            trackString = arguments["track"],
            track = Int32(trackString) {
              let realPlaylist = playlist.stringByReplacingOccurrencesOfString("-", withString: ":")

              SPTPlaylistSnapshot.playlistWithURI(NSURL(string: realPlaylist), accessToken: Keychain.password(forAccount: keychainAccount), callback: { (error, object) -> Void in
                guard let object = object as? SPTPlaylistSnapshot else { return }
                var urls = [NSURL]()

                object.firstTrackPage.items.forEach {
                  urls.append($0.uri)
                }

                self.player.playURIs(urls,
                  fromIndex: track,
                  callback: { (error) -> Void in })
              })
          }
        case "stop":
          guard self.player.isPlaying else { return }
          self.player.stop({ (error) -> Void in })
        case "next":
          self.player.skipNext({ (error) -> Void in })
        case "previous":
          self.player.skipPrevious({ (error) -> Void in })
        default:
          print("\(route) is not registered")
        }
>>>>>>> 15046cf7
      }

      guard let tabBarController = mainController.tabBarController,
        navigationController = tabBarController.selectedViewController as? UINavigationController
        else { return false }

      return PostLoginRouter().navigate(url, navigationController: navigationController)
  }
}

extension AppDelegate: SPTAudioStreamingPlaybackDelegate {

  func audioStreaming(audioStreaming: SPTAudioStreamingController!, didChangeToTrack trackMetadata: [NSObject : AnyObject]!) {

    guard let name = trackMetadata["SPTAudioStreamingMetadataArtistName"] as? String,
    artist = trackMetadata["SPTAudioStreamingMetadataArtistName"] as? String,
    track = trackMetadata["SPTAudioStreamingMetadataTrackName"] as? String,
    uri = trackMetadata["SPTAudioStreamingMetadataAlbumURI"] as? String
      else { return }

    SPTAlbum.albumWithURI(NSURL(string: uri), accessToken: Keychain.password(forAccount: keychainAccount), market: nil) { (error, object) -> Void in
      guard let album = object as? SPTPartialAlbum else { return }

      NSNotificationCenter.defaultCenter().postNotificationName("updatePlayer",
        object: nil,
        userInfo: [
          "title" : name,
          "image" : album.largestCover.imageURL.absoluteString,
          "artist" :artist,
          "track" : track
        ])

    }
  }

}<|MERGE_RESOLUTION|>--- conflicted
+++ resolved
@@ -98,74 +98,8 @@
   func application(app: UIApplication,
     openURL url: NSURL,
     options: [String : AnyObject]) -> Bool {
-<<<<<<< HEAD
       if session == nil {
         return PreLoginRouter().navigate(url, navigationController: authController)
-=======
-
-      return Compass.parse(url) { route, arguments in
-        switch route {
-        case "auth":
-          UIApplication.sharedApplication().openURL(SPTAuth.defaultInstance().loginURL)
-        case "callback":
-          if let accessToken = arguments["access_token"] {
-            Keychain.setPassword(accessToken, forAccount: keychainAccount)
-
-            SPTUser.requestCurrentUserWithAccessToken(accessToken, callback: { (error, user) -> Void in
-
-              if let error = error {
-                print(error)
-              }
-
-              username = user.canonicalUserName
-
-              SPTAuth.defaultInstance().handleAuthCallbackWithTriggeredAuthURL(url, callback: { (error, session) -> Void in
-                self.session = session
-                self.cache.add("session", object: session)
-              })
-            })
-
-            self.window?.rootViewController = self.mainController
-          }
-        case "playlists":
-          let controller = PlaylistController(playlistID: nil)
-          controller.title = "Playlists"
-          self.mainController.pushViewController(controller, animated: true)
-        case "playlist:{uri}":
-          if let playlist = arguments["uri"] {
-            let controller = PlaylistController(playlistID: playlist)
-            self.mainController.pushViewController(controller, animated: true)
-          }
-        case "play:{uri}:{track}":
-          if let playlist = arguments["uri"],
-            trackString = arguments["track"],
-            track = Int32(trackString) {
-              let realPlaylist = playlist.stringByReplacingOccurrencesOfString("-", withString: ":")
-
-              SPTPlaylistSnapshot.playlistWithURI(NSURL(string: realPlaylist), accessToken: Keychain.password(forAccount: keychainAccount), callback: { (error, object) -> Void in
-                guard let object = object as? SPTPlaylistSnapshot else { return }
-                var urls = [NSURL]()
-
-                object.firstTrackPage.items.forEach {
-                  urls.append($0.uri)
-                }
-
-                self.player.playURIs(urls,
-                  fromIndex: track,
-                  callback: { (error) -> Void in })
-              })
-          }
-        case "stop":
-          guard self.player.isPlaying else { return }
-          self.player.stop({ (error) -> Void in })
-        case "next":
-          self.player.skipNext({ (error) -> Void in })
-        case "previous":
-          self.player.skipPrevious({ (error) -> Void in })
-        default:
-          print("\(route) is not registered")
-        }
->>>>>>> 15046cf7
       }
 
       guard let tabBarController = mainController.tabBarController,
@@ -197,8 +131,6 @@
           "artist" :artist,
           "track" : track
         ])
-
     }
   }
-
 }