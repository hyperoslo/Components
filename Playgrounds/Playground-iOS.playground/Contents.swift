//: Playground - noun: a place where people can play

import UIKit
import Spots
import XCPlayground

enum Cell: String, StringConvertible {
  case List, Featured

  var string: String {
    return rawValue
  }
}

public class ListCell: UITableViewCell, ContentConfigurable {

  public var preferredViewSize: CGSize(width: 0, height: 60)
  public var item: Item?

  lazy var selectedView: UIView = {
    let view = UIView()
    view.backgroundColor = UIColor.darkGray.colorWithAlphaComponent(0.4)

    return view
  }()

  public override init(style: UITableViewCellStyle, reuseIdentifier: String!) {
    super.init(style: .Subtitle, reuseIdentifier: reuseIdentifier)
    selectedBackgroundView = selectedView
  }

  public required init?(coder aDecoder: NSCoder) {
    fatalError("init(coder:) has not been implemented")
  }

  public func configure(inout item: Item) {
    backgroundColor = UIColor.whiteColor()
    textLabel?.textColor = UIColor.blackColor()
    detailTextLabel?.textColor = UIColor.blackColor()

    if let action = item.action where !action.isEmpty {
      accessoryType = .DisclosureIndicator
    } else {
      accessoryType = .None
    }

    detailTextLabel?.text = item.subtitle
    textLabel?.text = item.title

    item.size.height = item.size.height > 0.0 ? item.size.height : size.height
  }

  public override func layoutSubviews() {
    super.layoutSubviews()

    textLabel?.frame.origin.x = 16
    detailTextLabel?.frame.origin.x = 16
  }
}

public class ListHeaderView: UIView, Componentable {

  public var defaultHeight: CGFloat = 44

  lazy var label: UILabel = { [unowned self] in
    let label = UILabel(frame: self.frame)
    label.font = UIFont.boldSystemFontOfSize(11)

    return label
    }()

  lazy var paddedStyle: NSParagraphStyle = {
    let style = NSMutableParagraphStyle()
    style.alignment = .Left
    style.firstLineHeadIndent = 15.0
    style.headIndent = 15.0
    style.tailIndent = -15.0

    return style
  }()

  public override init(frame: CGRect) {
    super.init(frame: frame)
    addSubview(label)
  }

  public required init?(coder aDecoder: NSCoder) {
    fatalError("init(coder:) has not been implemented")
  }

  public func configure(component: ComponentModel) {
    backgroundColor = UIColor.whiteColor()

    label.attributedText = NSAttributedString(string: component.title.uppercaseString,
                                              attributes: [NSParagraphStyleAttributeName : paddedStyle])
  }
}

class GridTopicCell: UICollectionViewCell, ContentConfigurable {

  var preferredViewSize: CGSize(width: 125, height: 160)

  lazy var label: UILabel = {
    let label = UILabel()
    label.font = UIFont.boldSystemFontOfSize(11)
    label.numberOfLines = 2
    label.textAlignment = .Center

    return label
  }()

  lazy var imageView: UIImageView = {
    let imageView = UIImageView()
    imageView.contentMode = .ScaleAspectFill

    return imageView
  }()

  lazy var blurView: UIVisualEffectView = {
    let blurView = UIVisualEffectView()
    blurView.effect = UIBlurEffect(style: .ExtraLight)

    return blurView
  }()

  lazy var paddedStyle: NSMutableParagraphStyle = {
    let paddedStyle = NSMutableParagraphStyle()
    paddedStyle.alignment = .Center

    return paddedStyle
  }()

  override init(frame: CGRect) {
    super.init(frame: frame)

    contentView.clipsToBounds = true
    contentView.layer.cornerRadius = 3

    blurView.contentView.addSubview(label)

    [imageView, blurView].forEach { contentView.addSubview($0) }
  }

  required init?(coder aDecoder: NSCoder) {
    fatalError("init(coder:) has not been implemented")
  }

  func configure(inout item: Item) {
    contentView.backgroundColor = item.meta("color", UIColor.whiteColor()).colorWithAlphaComponent(0.4)

    blurView.width = contentView.width
    blurView.height = 48
    blurView.y = 120

    label.attributedText = NSAttributedString(string: item.title,
                                              attributes: [NSParagraphStyleAttributeName : paddedStyle])
    label.sizeToFit()
    label.height = 38
    label.width = blurView.frame.width

    if item.size.height == 0.0 {
      item.size.height = 160
    }
  }
}

// Register spots
CarouselSpot.register(view: GridTopicCell.self, identifier: Cell.Featured)
GridSpot.register(view: GridTopicCell.self, identifier: Cell.Featured)
ListSpot.register(header: ListHeaderView.self, identifier: "list")
ListSpot.register(defaultView: ListCell.self)

// Configure spots controller
Controller.configure = {
  $0.backgroundColor = UIColor.whiteColor()
}

CarouselSpot.configure = { collectionView, layout in
  collectionView.contentInset = UIEdgeInsets(top: 0, left: 10, bottom: 0, right: 10)
}

// Configure List spots
ListSpot.configure = { tableView in
  tableView.tableFooterView = UIView(frame: CGRect.zero)
}

let carouselItems = ComponentModel(items: [
  Item(title: "UX", kind: Cell.Featured, meta: ["color" : UIColor.blackColor()]),
  Item(title: "Persistency", kind: Cell.Featured, meta: ["color" : UIColor.grayColor()]),
  Item(title: "Networking", kind: Cell.Featured, meta: ["color" : UIColor.greenColor()]),
  Item(title: "Navigation", kind: Cell.Featured, meta: ["color" : UIColor.redColor()])
  ])

let listItems = ComponentModel(title: "List Spot", items: [
  Item(title: "Vadym Markov", subtitle: "iOS Developer", action: "1"),
  Item(title: "Ramon Gilabert Llop", subtitle: "iOS Developer", action: "2"),
  Item(title: "Khoa Pham", subtitle: "iOS Developer", action: "3"),
  Item(title: "Christoffer Winterkvist", subtitle: "iOS Developer", action: "4")
  ], meta: ["headerHeight" : 44])

let featuredOpensource = ComponentModel(span: 4, items: [
  Item(title: "Whisper", kind: Cell.Featured, meta: ["color" : UIColor.blueColor()]),
  Item(title: "Sync", kind: Cell.Featured, meta: ["color" : UIColor.orangeColor()]),
  Item(title: "Presentation", kind: Cell.Featured, meta: ["color" : UIColor.yellowColor()]),
  Item(title: "HUE", kind: Cell.Featured, meta: ["color" : UIColor.redColor()]),
  ])

let gridItems = ComponentModel(span: 6, items: [
  Item(title: "ImagePicker", kind: Cell.Featured, meta: ["color" : UIColor.darkGrayColor()]),
  Item(title: "Sugar", kind: Cell.Featured, meta: ["color" : UIColor.redColor()]),
  Item(title: "Cache", kind: Cell.Featured, meta: ["color" : UIColor.greenColor()]),
  Item(title: "Spots", kind: Cell.Featured, meta: ["color" : UIColor.blackColor()]),
  Item(title: "Compass", kind: Cell.Featured, meta: ["color" : UIColor.blueColor()]),
  Item(title: "Pages", kind: Cell.Featured, meta: ["color" : UIColor.redColor()])
  ])

let controller = Controller(spots: [
  ListSpot(component: ComponentModel(title: "Carousel Spot", meta: ["headerHeight" : 44])),
  CarouselSpot(carouselItems, top: 5, left: 0, bottom: 5, right: 0, itemSpacing: 0),
  ListSpot(component: ComponentModel(title: "Grid Spot", meta: ["headerHeight" : 44])),
  GridSpot(featuredOpensource, top: 10, left: 10, bottom: 20, right: 10, itemSpacing: -5),
  ListSpot(component: listItems),
  ListSpot(component: ComponentModel(title: "Grid Spot", meta: ["headerHeight" : 44])),
  GridSpot(gridItems, top: 10, left: 10, bottom: 20, right: 10, itemSpacing: -5),
  ]
)

<<<<<<< HEAD
XCPlaygroundPage.currentPage.liveView = controller
=======
XCPlaygroun
>>>>>>> 62e12149
<|MERGE_RESOLUTION|>--- conflicted
+++ resolved
@@ -225,8 +225,4 @@
   ]
 )
 
-<<<<<<< HEAD
-XCPlaygroundPage.currentPage.liveView = controller
-=======
-XCPlaygroun
->>>>>>> 62e12149
+XCPlaygroundPage.currentPage.liveView = controller