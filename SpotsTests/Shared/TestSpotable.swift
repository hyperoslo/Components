@testable import Spots
import Foundation
import XCTest

class SpotableTests: XCTestCase {

  func testAppendingMultipleItemsToSpot() {
    let listSpot = ListSpot(component: ComponentModel(title: "ComponentModel", span: 1.0))
    listSpot.setup(CGSize(width: 100, height: 100))
    var items: [ContentModel] = []

    for i in 0..<10 {
      items.append(ContentModel(title: "Item: \(i)"))
    }

    measure {
      for _ in 0..<5 {
        listSpot.append(items)
        listSpot.view.layoutSubviews()
      }
    }

    let expectation = self.expectation(description: "Wait until done")
    Dispatch.after(seconds: 1.0) {
      XCTAssertEqual(listSpot.items.count, 500)
      expectation.fulfill()
    }
    waitForExpectations(timeout: 10.0, handler: nil)
  }

  func testAppendingMultipleItemsToSpotInController() {
    let controller = Controller(spots: [ListSpot(component: ComponentModel(title: "ComponentModel", span: 1.0))])
    controller.prepareController()
    var items: [ContentModel] = []

    for i in 0..<10 {
      items.append(ContentModel(title: "Item: \(i)"))
    }

    measure {
      for _ in 0..<5 {
        controller.append(items, spotIndex: 0, withAnimation: .automatic, completion: nil)
        controller.spots.forEach { $0.view.layoutSubviews() }
      }
    }

    let expectation = self.expectation(description: "Wait until done")
    Dispatch.after(seconds: 1.0) {
      XCTAssertEqual(controller.spots[0].items.count, 500)
      expectation.fulfill()
    }
    waitForExpectations(timeout: 10.0, handler: nil)
  }

  func testResolvingUIFromGridableSpot() {
    let kind = "test-view"

    Configuration.register(view: TestView.self, identifier: kind)

    let parentSize = CGSize(width: 100, height: 100)
<<<<<<< HEAD
    let component = Component(items: [ContentModel(title: "foo", kind: kind)])
=======
    let component = ComponentModel(items: [Item(title: "foo", kind: kind)])
>>>>>>> 62e12149
    let spot = GridSpot(component: component)
    spot.view.frame.size = parentSize
    spot.setup(parentSize)
    spot.layout(parentSize)
    spot.view.layoutIfNeeded()

    guard let genericView: View = spot.ui(at: 0) else {
      XCTFail()
      return
    }

    XCTAssertFalse(type(of: genericView) === GridWrapper.self)
    XCTAssertTrue(type(of: genericView) === TestView.self)
  }

  func testResolvingUIFromListableSpot() {
    let kind = "test-view"

    Configuration.register(view: TestView.self, identifier: kind)

    let parentSize = CGSize(width: 100, height: 100)
<<<<<<< HEAD
    let component = Component(items: [ContentModel(title: "foo", kind: kind)])
=======
    let component = ComponentModel(items: [Item(title: "foo", kind: kind)])
>>>>>>> 62e12149
    let spot = ListSpot(component: component)

    spot.setup(parentSize)
    spot.layout(parentSize)
    spot.view.layoutSubviews()

    guard let genericView: View = spot.ui(at: 0) else {
      XCTFail()
      return
    }

    XCTAssertFalse(type(of: genericView) === ListWrapper.self)
    XCTAssertTrue(type(of: genericView) === TestView.self)
  }
}<|MERGE_RESOLUTION|>--- conflicted
+++ resolved
@@ -58,11 +58,7 @@
     Configuration.register(view: TestView.self, identifier: kind)
 
     let parentSize = CGSize(width: 100, height: 100)
-<<<<<<< HEAD
-    let component = Component(items: [ContentModel(title: "foo", kind: kind)])
-=======
     let component = ComponentModel(items: [Item(title: "foo", kind: kind)])
->>>>>>> 62e12149
     let spot = GridSpot(component: component)
     spot.view.frame.size = parentSize
     spot.setup(parentSize)
@@ -84,11 +80,7 @@
     Configuration.register(view: TestView.self, identifier: kind)
 
     let parentSize = CGSize(width: 100, height: 100)
-<<<<<<< HEAD
-    let component = Component(items: [ContentModel(title: "foo", kind: kind)])
-=======
     let component = ComponentModel(items: [Item(title: "foo", kind: kind)])
->>>>>>> 62e12149
     let spot = ListSpot(component: component)
 
     spot.setup(parentSize)
