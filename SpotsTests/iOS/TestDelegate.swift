--- conflicted
+++ resolved
@@ -17,13 +17,8 @@
 
   func testCollectionViewDelegateSelection() {
     let delegate = TestDelegate()
-<<<<<<< HEAD
-    let spot = GridSpot(component: Component(span: 1, items: [
-      ContentModel(title: "title 1")
-=======
     let spot = GridSpot(component: ComponentModel(span: 1, items: [
       Item(title: "title 1")
->>>>>>> 62e12149
       ]))
     spot.delegate = delegate
     spot.spotDelegate?.collectionView(spot.collectionView, didSelectItemAt: IndexPath(item: 0, section: 0))
@@ -36,11 +31,7 @@
   }
 
   func testCollectionViewCanFocus() {
-<<<<<<< HEAD
-    let spot = GridSpot(component: Component(span: 1, items: [ContentModel(title: "title 1")]))
-=======
     let spot = GridSpot(component: ComponentModel(span: 1, items: [Item(title: "title 1")]))
->>>>>>> 62e12149
     XCTAssertEqual(spot.spotDelegate?.collectionView(spot.collectionView, canFocusItemAt: IndexPath(item: 0, section: 0)), true)
     XCTAssertEqual(spot.spotDelegate?.collectionView(spot.collectionView, canFocusItemAt: IndexPath(item: 1, section: 0)), false)
   }
@@ -49,13 +40,8 @@
 
   func testTableViewDelegateSelection() {
     let delegate = TestDelegate()
-<<<<<<< HEAD
-    let spot = ListSpot(component: Component(span: 1, items: [
-      ContentModel(title: "title 1")
-=======
     let spot = ListSpot(component: ComponentModel(span: 1, items: [
       Item(title: "title 1")
->>>>>>> 62e12149
       ]))
     spot.delegate = delegate
     spot.spotDelegate?.tableView(spot.tableView, didSelectRowAt: IndexPath(item: 0, section: 0))
@@ -68,11 +54,7 @@
   }
 
   func testTableViewHeightForRowOnListable() {
-<<<<<<< HEAD
-    let spot = ListSpot(component: Component(span: 1, items: [ContentModel(title: "title 1")]))
-=======
     let spot = ListSpot(component: ComponentModel(span: 1, items: [Item(title: "title 1")]))
->>>>>>> 62e12149
     spot.setup(CGSize(width: 100, height: 100))
     XCTAssertEqual(spot.spotDelegate?.tableView(spot.tableView, heightForRowAt: IndexPath(row: 0, section: 0)), 44.0)
     XCTAssertEqual(spot.spotDelegate?.tableView(spot.tableView, heightForRowAt: IndexPath(row: 1, section: 0)), 0.0)
