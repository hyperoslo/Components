@testable import Spots
import Brick
import Foundation
import XCTest

class CarouselSpotTests: XCTestCase {

  var spot: CarouselSpot!
  var cachedSpot: CarouselSpot!

  override func setUp() {
    spot = CarouselSpot(component: Component(span: 1.0))
    cachedSpot = CarouselSpot(cacheKey: "cached-carousel-spot")
    Helper.clearCache(for: cachedSpot.stateCache)
  }

  override func tearDown() {
    spot = nil
    cachedSpot = nil
  }

  func testConvenienceInitWithSectionInsets() {
    let component = Component(span: 1.0)
    let spot = CarouselSpot(component,
                        top: 5, left: 10, bottom: 5, right: 10, itemSpacing: 5)

    XCTAssertEqual(spot.layout.sectionInset, UIEdgeInsets(top: 5, left: 10, bottom: 5, right: 10))
    XCTAssertEqual(spot.layout.minimumInteritemSpacing, 5)
  }

  func testDictionaryRepresentation() {
    let component = Component(title: "CarouselSpot", kind: "carousel", span: 3, meta: ["headerHeight" : 44.0])
    let spot = CarouselSpot(component: component)
    XCTAssertEqual(component.dictionary["index"] as? Int, spot.dictionary["index"] as? Int)
    XCTAssertEqual(component.dictionary["title"] as? String, spot.dictionary["title"] as? String)
    XCTAssertEqual(component.dictionary["kind"] as? String, spot.dictionary["kind"] as? String)
    XCTAssertEqual(component.dictionary["span"] as? Int, spot.dictionary["span"] as? Int)
    XCTAssertEqual(
      (component.dictionary["meta"] as! [String : Any])["headerHeight"] as? CGFloat,
      (spot.dictionary["meta"] as! [String : Any])["headerHeight"] as? CGFloat
    )
  }

  func testSafelyResolveKind() {
    let component = Component(title: "CarouselSpot", kind: "custom-carousel", span: 1.0, items: [Item(title: "foo", kind: "custom-item-kind")])
    let carouselSpot = CarouselSpot(component: component)
    let indexPath = IndexPath(row: 0, section: 0)

    XCTAssertEqual(carouselSpot.identifier(at: indexPath), CarouselSpot.views.defaultIdentifier)

    CarouselSpot.views.defaultItem = Registry.Item.classType(CarouselSpotCell.self)
    XCTAssertEqual(carouselSpot.identifier(at: indexPath),CarouselSpot.views.defaultIdentifier)

    CarouselSpot.views.defaultItem = Registry.Item.classType(CarouselSpotCell.self)
    XCTAssertEqual(carouselSpot.identifier(at: indexPath),CarouselSpot.views.defaultIdentifier)

    CarouselSpot.views["custom-item-kind"] = Registry.Item.classType(CarouselSpotCell.self)
    XCTAssertEqual(carouselSpot.identifier(at: indexPath), "custom-item-kind")

    CarouselSpot.views.purge()
    CarouselSpot.views.storage.removeAll()
  }

  func testMetaMapping() {
    var json: [String : Any] = [
      "meta" : [
        "item-spacing" : 25.0,
        "line-spacing" : 10.0,
        "dynamic-span" :  true
      ]
    ]

    Component.legacyMapping = true

    var component = Component(json)
    var spot = CarouselSpot(component: component)
    spot.setup(CGSize(width: 100, height: 100))

    XCTAssertEqual(spot.layout.minimumInteritemSpacing, 25.0)
    XCTAssertEqual(spot.layout.minimumLineSpacing, 10.0)
    XCTAssertEqual(spot.dynamicSpan, true)

    json = [
      "meta" : [
        "item-spacing" : 12.5,
        "line-spacing" : 7.5,
        "dynamic-span" :  false
      ]
    ]

    component = Component(json)
    spot = CarouselSpot(component: component)
    spot.setup(CGSize(width: 100, height: 100))

    XCTAssertEqual(spot.layout.minimumInteritemSpacing, 12.5)
    XCTAssertEqual(spot.layout.minimumLineSpacing, 7.5)
    XCTAssertEqual(spot.dynamicSpan, false)

    Component.legacyMapping = false
  }

  func testCarouselSetupWithSimpleStructure() {
    let json: [String : Any] = [
      "items" : [
        ["title" : "foo",
          "size" : [
            "width" : 120.0,
            "height" : 180.0]
        ],
        ["title" : "bar",
          "size" : [
            "width" : 120.0,
            "height" : 180.0]
        ],
        ["title" : "baz",
          "size" : [
            "width" : 120,
            "height" : 180]
        ],
      ],
      "meta" : [
        "item-spacing" : 25.0,
        "line-spacing" : 10.0
      ]
    ]

    let component = Component(json)
    let spot = CarouselSpot(component: component)
    spot.setup(CGSize(width: 100, height: 100))

    // Test that spot height is equal to first item in the list
    XCTAssertEqual(spot.items.count, 3)
    XCTAssertEqual(spot.items[0].title, "foo")
    XCTAssertEqual(spot.items[1].title, "bar")
    XCTAssertEqual(spot.items[2].title, "baz")
    XCTAssertEqual(spot.items.first?.size.width, 120)
    XCTAssertEqual(spot.items.first?.size.height, 180)
    XCTAssertEqual(spot.view.frame.size.height, 180)

    // Check default value of `paginate`
    XCTAssertFalse(spot.collectionView.isPagingEnabled)

    // Check that header height gets added to the calculation
    spot.layout.headerReferenceSize.height = 20
    spot.setup(CGSize(width: 100, height: 100))
    XCTAssertEqual(spot.view.frame.size.height, 200)
  }

  func testCarouselSetupWithPagination() {
    let json: [String : Any] = [
      "items" : [
        ["title" : "foo", "kind" : "carousel"],
        ["title" : "bar", "kind" : "carousel"],
        ["title" : "baz", "kind" : "carousel"],
        ["title" : "bazar", "kind" : "carousel"]
      ],
      "interaction" : Interaction(paginate: .page).dictionary,
      "layout" : Layout(
        span: 4.0,
        dynamicSpan: false,
        pageIndicator: true
        ).dictionary
    ]

    let component = Component(json)
    let spot = CarouselSpot(component: component)
<<<<<<< HEAD
    let parentSize = CGSize(width: 667, height: 225)
=======
>>>>>>> 8c6f2eef

    // Check `span` mapping
    XCTAssertEqual(spot.component.layout!.span, 4.0)

    spot.setup(parentSize)
    spot.layout(parentSize)
    spot.prepareItems()
<<<<<<< HEAD
    spot.view.layoutIfNeeded()
=======
    spot.view.layoutSubviews()
>>>>>>> 8c6f2eef

    // Check `paginate` mapping
    XCTAssertTrue(spot.collectionView.isPagingEnabled)

    let width = spot.view.bounds.width / 4

    // Test that spot height is equal to first item in the list
    XCTAssertEqual(spot.items.count, 4)
    XCTAssertEqual(spot.items[0].title, "foo")
    XCTAssertEqual(spot.items[1].title, "bar")
    XCTAssertEqual(spot.items[2].title, "baz")
    XCTAssertEqual(spot.items[3].title, "bazar")
    XCTAssertEqual(spot.items[0].size.width, width)
    XCTAssertEqual(spot.items[0].size.height, 88)
    XCTAssertEqual(spot.items[1].size.width, width)
    XCTAssertEqual(spot.items[1].size.height, 88)
    XCTAssertEqual(spot.items[2].size.width, width)
    XCTAssertEqual(spot.items[2].size.height, 88)
    XCTAssertEqual(spot.items[3].size.width, width)
    XCTAssertEqual(spot.items[3].size.height, 88)
<<<<<<< HEAD
    XCTAssertEqual(spot.view.frame.size.height, 110)
    XCTAssertEqual(spot.view.contentSize.height, 110)

    // Check that header height gets added to the calculation
    spot.layout.headerReferenceSize.height = 20
    spot.setup(CGSize(width: 667, height: 225))
    spot.layout(CGSize(width: 667, height: 225))
    spot.view.layoutIfNeeded()
    XCTAssertEqual(spot.view.frame.size.height, 130)
    XCTAssertEqual(spot.view.contentSize.height, 130)
=======
    XCTAssertEqual(spot.view.frame.size.height, 88)

    // Check that header height gets added to the calculation
    spot.layout.headerReferenceSize.height = 20
    spot.setup(CGSize(width: 100, height: 100))
    spot.view.layoutSubviews()
    XCTAssertEqual(spot.view.frame.size.height, 108)
>>>>>>> 8c6f2eef
  }

  func testAppendItem() {
    let item = Item(title: "test")
    let spot = CarouselSpot(component: Component(span: 1))
    var exception: XCTestExpectation? = self.expectation(description: "Append item")
    spot.append(item) {
      XCTAssert(spot.component.items.first! == item)
      exception?.fulfill()
      exception = nil
    }
    waitForExpectations(timeout: 1.0, handler: nil)
  }

  func testAppendItems() {
    let items = [Item(title: "test"), Item(title: "test 2")]
    let spot = CarouselSpot(component: Component(span: 1))
    var exception: XCTestExpectation? = self.expectation(description: "Append items")
    spot.append(items) {
      XCTAssert(spot.component.items == items)
      exception?.fulfill()
      exception = nil
    }
    waitForExpectations(timeout: 1.0, handler: nil)
  }

  func testInsertItem() {
    let item = Item(title: "test")
    let spot = CarouselSpot(component: Component(span: 1))
    var exception: XCTestExpectation? = self.expectation(description: "Insert item")
    spot.insert(item, index: 0) {
      XCTAssert(spot.component.items.first! == item)
      exception?.fulfill()
      exception = nil
    }
    waitForExpectations(timeout: 1.0, handler: nil)
  }

  func testPrependItems() {
    let items = [Item(title: "test"), Item(title: "test 2")]
    let spot = CarouselSpot(component: Component(span: 1))
    var exception: XCTestExpectation? = self.expectation(description: "Prepend items")
    spot.prepend(items) {
      XCTAssert(spot.component.items == items)
      exception?.fulfill()
      exception = nil
    }
    waitForExpectations(timeout: 1.0, handler: nil)
  }

  func testSpotCache() {
    let item = Item(title: "test")

    XCTAssertEqual(cachedSpot.component.items.count, 0)
    cachedSpot.append(item) {
      self.cachedSpot.cache()
    }

    var exception: XCTestExpectation? = self.expectation(description: "Wait for cache")
    Dispatch.after(seconds: 0.25) { [weak self] in
      guard let weakSelf = self else { return }
      let cachedSpot = CarouselSpot(cacheKey: weakSelf.cachedSpot.stateCache!.key)
      XCTAssertEqual(cachedSpot.component.items.count, 1)
      cachedSpot.stateCache?.clear()
      exception?.fulfill()
      exception = nil
    }
    waitForExpectations(timeout: 0.5, handler: nil)
  }
}<|MERGE_RESOLUTION|>--- conflicted
+++ resolved
@@ -164,10 +164,7 @@
 
     let component = Component(json)
     let spot = CarouselSpot(component: component)
-<<<<<<< HEAD
     let parentSize = CGSize(width: 667, height: 225)
-=======
->>>>>>> 8c6f2eef
 
     // Check `span` mapping
     XCTAssertEqual(spot.component.layout!.span, 4.0)
@@ -175,11 +172,7 @@
     spot.setup(parentSize)
     spot.layout(parentSize)
     spot.prepareItems()
-<<<<<<< HEAD
-    spot.view.layoutIfNeeded()
-=======
     spot.view.layoutSubviews()
->>>>>>> 8c6f2eef
 
     // Check `paginate` mapping
     XCTAssertTrue(spot.collectionView.isPagingEnabled)
@@ -200,7 +193,6 @@
     XCTAssertEqual(spot.items[2].size.height, 88)
     XCTAssertEqual(spot.items[3].size.width, width)
     XCTAssertEqual(spot.items[3].size.height, 88)
-<<<<<<< HEAD
     XCTAssertEqual(spot.view.frame.size.height, 110)
     XCTAssertEqual(spot.view.contentSize.height, 110)
 
@@ -208,18 +200,8 @@
     spot.layout.headerReferenceSize.height = 20
     spot.setup(CGSize(width: 667, height: 225))
     spot.layout(CGSize(width: 667, height: 225))
-    spot.view.layoutIfNeeded()
     XCTAssertEqual(spot.view.frame.size.height, 130)
     XCTAssertEqual(spot.view.contentSize.height, 130)
-=======
-    XCTAssertEqual(spot.view.frame.size.height, 88)
-
-    // Check that header height gets added to the calculation
-    spot.layout.headerReferenceSize.height = 20
-    spot.setup(CGSize(width: 100, height: 100))
-    spot.view.layoutSubviews()
-    XCTAssertEqual(spot.view.frame.size.height, 108)
->>>>>>> 8c6f2eef
   }
 
   func testAppendItem() {
