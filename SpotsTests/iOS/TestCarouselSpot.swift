--- conflicted
+++ resolved
@@ -42,11 +42,7 @@
   }
 
   func testSafelyResolveKind() {
-<<<<<<< HEAD
-    let component = Component(title: "CarouselSpot", kind: "custom-carousel", span: 1.0, items: [ContentModel(title: "foo", kind: "custom-item-kind")])
-=======
     let component = ComponentModel(title: "CarouselSpot", kind: "custom-carousel", span: 1.0, items: [Item(title: "foo", kind: "custom-item-kind")])
->>>>>>> 62e12149
     let carouselSpot = CarouselSpot(component: component)
     let indexPath = IndexPath(row: 0, section: 0)
 
@@ -335,13 +331,8 @@
   }
 
   func testAppendItem() {
-<<<<<<< HEAD
-    let item = ContentModel(title: "test")
-    let spot = CarouselSpot(component: Component(span: 1))
-=======
     let item = Item(title: "test")
     let spot = CarouselSpot(component: ComponentModel(span: 1))
->>>>>>> 62e12149
     let expectation = self.expectation(description: "Append item")
     spot.append(item) {
       XCTAssert(spot.component.items.first! == item)
@@ -351,13 +342,8 @@
   }
 
   func testAppendItems() {
-<<<<<<< HEAD
-    let items = [ContentModel(title: "test"), ContentModel(title: "test 2")]
-    let spot = CarouselSpot(component: Component(span: 1))
-=======
     let items = [Item(title: "test"), Item(title: "test 2")]
     let spot = CarouselSpot(component: ComponentModel(span: 1))
->>>>>>> 62e12149
     let expectation = self.expectation(description: "Append items")
     spot.append(items) {
       XCTAssert(spot.component.items == items)
@@ -367,13 +353,8 @@
   }
 
   func testInsertItem() {
-<<<<<<< HEAD
-    let item = ContentModel(title: "test")
-    let spot = CarouselSpot(component: Component(span: 1))
-=======
     let item = Item(title: "test")
     let spot = CarouselSpot(component: ComponentModel(span: 1))
->>>>>>> 62e12149
     let expectation = self.expectation(description: "Insert item")
     spot.insert(item, index: 0) {
       XCTAssert(spot.component.items.first! == item)
@@ -383,13 +364,8 @@
   }
 
   func testPrependItems() {
-<<<<<<< HEAD
-    let items = [ContentModel(title: "test"), ContentModel(title: "test 2")]
-    let spot = CarouselSpot(component: Component(span: 1))
-=======
     let items = [Item(title: "test"), Item(title: "test 2")]
     let spot = CarouselSpot(component: ComponentModel(span: 1))
->>>>>>> 62e12149
     let expectation = self.expectation(description: "Prepend items")
     spot.prepend(items) {
       XCTAssert(spot.component.items == items)
@@ -420,13 +396,8 @@
   func testSpotConfigurationClosure() {
     Configuration.register(view: TestView.self, identifier: "test-view")
 
-<<<<<<< HEAD
-    let items = [ContentModel(title: "Item A", kind: "test-view"), ContentModel(title: "Item B")]
-    let spot = CarouselSpot(component: Component(span: 0.0, items: items))
-=======
     let items = [Item(title: "Item A", kind: "test-view"), Item(title: "Item B")]
     let spot = CarouselSpot(component: ComponentModel(span: 0.0, items: items))
->>>>>>> 62e12149
     spot.setup(CGSize(width: 100, height: 100))
     spot.layout(CGSize(width: 100, height: 100))
     spot.view.layoutSubviews()
