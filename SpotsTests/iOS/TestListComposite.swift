@testable import Spots
import Foundation
import XCTest

class ListCompositeTests: XCTestCase {

  func testListComposite() {
    let view = ListComposite()
<<<<<<< HEAD
    var item = ContentModel()
    let gridSpot = CompositeSpot(spot: GridSpot(component: Component(span: 1)), itemIndex: 0)
=======
    var item = Item()
    let gridSpot = CompositeSpot(spot: GridSpot(component: ComponentModel(span: 1)), itemIndex: 0)
>>>>>>> 62e12149
    view.configure(&item, compositeSpots: [gridSpot])

    XCTAssertTrue(view.contentView.subviews.count == 1)

    let carouselSpot = CompositeSpot(spot: CarouselSpot(component: ComponentModel(span: 1)), itemIndex: 0)
    let listSpot = CompositeSpot(spot: ListSpot(component: ComponentModel(span: 1)), itemIndex: 0)
    view.configure(&item, compositeSpots: [carouselSpot, listSpot])

    XCTAssertTrue(view.contentView.subviews.count == 3)
    XCTAssertTrue(view.contentView.subviews[0] is UICollectionView)
    XCTAssertTrue(view.contentView.subviews[1] is UICollectionView)
    XCTAssertTrue(view.contentView.subviews[2] is UITableView)

    view.prepareForReuse()
    XCTAssertTrue(view.contentView.subviews.count == 0)

    view.configure(&item, compositeSpots: nil)
    XCTAssertTrue(view.contentView.subviews.count == 0)

    view.configure(&item, compositeSpots: [carouselSpot, listSpot])
    XCTAssertTrue(view.contentView.subviews.count == 2)
    XCTAssertTrue(view.contentView.subviews[0] is UICollectionView)
    XCTAssertTrue(view.contentView.subviews[1] is UITableView)

    let customView = UIView()
    view.contentView.addSubview(customView)
    view.prepareForReuse()
    XCTAssertTrue(view.contentView.subviews.count == 1)
  }
}<|MERGE_RESOLUTION|>--- conflicted
+++ resolved
@@ -6,13 +6,8 @@
 
   func testListComposite() {
     let view = ListComposite()
-<<<<<<< HEAD
     var item = ContentModel()
     let gridSpot = CompositeSpot(spot: GridSpot(component: Component(span: 1)), itemIndex: 0)
-=======
-    var item = Item()
-    let gridSpot = CompositeSpot(spot: GridSpot(component: ComponentModel(span: 1)), itemIndex: 0)
->>>>>>> 62e12149
     view.configure(&item, compositeSpots: [gridSpot])
 
     XCTAssertTrue(view.contentView.subviews.count == 1)
