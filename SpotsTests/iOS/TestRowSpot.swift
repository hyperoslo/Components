--- conflicted
+++ resolved
@@ -113,11 +113,7 @@
 
   func testSpotCollectionDelegate() {
     let items = [Item(title: "Test item")]
-<<<<<<< HEAD
-    let component = ListComponent(model: ComponentModel(span: 1, items: items))
-=======
     let component = RowComponent(model: ComponentModel(kind: "row", span: 1, items: items))
->>>>>>> cfd92bf2
     component.setup(CGSize(width: 100, height: 100))
 
     guard let collectionView = component.collectionView else {
