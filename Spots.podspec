Pod::Spec.new do |s|
  s.name             = "Spots"
  s.summary          = "Spots is a view controller framework that makes your setup and future development blazingly fast."
  s.version          = "1.0.0"
  s.homepage         = "https://github.com/hyperoslo/Spots"
  s.license          = 'MIT'
  s.author           = { "Hyper Interaktiv AS" => "ios@hyper.no" }
  s.source           = { :git => "https://github.com/hyperoslo/Spots.git", :tag => s.version.to_s }
  s.social_media_url = 'https://twitter.com/hyperoslo'
<<<<<<< HEAD

  s.ios.deployment_target = '8.0'
  s.osx.deployment_target = '10.10'

  s.requires_arc = true
  s.ios.source_files = 'Sources/{iOS,Shared}/**/*'
  s.osx.source_files = 'Sources/{Shared}/**/*'

  s.frameworks = 'Foundation'

=======
  s.platform     = :ios, '8.0'
  s.requires_arc = true
  s.source_files = 'Source/**/*'
  
  s.frameworks = 'UIKit', 'Foundation'
  
>>>>>>> 81ed911a
  s.dependency 'Sugar'
  s.dependency 'Tailor'
  s.dependency 'Imaginary'
end<|MERGE_RESOLUTION|>--- conflicted
+++ resolved
@@ -7,7 +7,6 @@
   s.author           = { "Hyper Interaktiv AS" => "ios@hyper.no" }
   s.source           = { :git => "https://github.com/hyperoslo/Spots.git", :tag => s.version.to_s }
   s.social_media_url = 'https://twitter.com/hyperoslo'
-<<<<<<< HEAD
 
   s.ios.deployment_target = '8.0'
   s.osx.deployment_target = '10.10'
@@ -17,15 +16,6 @@
   s.osx.source_files = 'Sources/{Shared}/**/*'
 
   s.frameworks = 'Foundation'
-
-=======
-  s.platform     = :ios, '8.0'
-  s.requires_arc = true
-  s.source_files = 'Source/**/*'
-  
-  s.frameworks = 'UIKit', 'Foundation'
-  
->>>>>>> 81ed911a
   s.dependency 'Sugar'
   s.dependency 'Tailor'
   s.dependency 'Imaginary'
